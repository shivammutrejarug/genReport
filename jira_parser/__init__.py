--- conflicted
+++ resolved
@@ -291,7 +291,6 @@
         json_object["description"] = description if description else ""
 
         # Attachments
-<<<<<<< HEAD
         json_object["attachments"] = [
             {
                 "filename": attachment["filename"],
@@ -299,18 +298,7 @@
             }
             for attachment in fields.get("attachment", None)
         ]
-=======
-        if "attachment" in fields.keys():
-            json_object["attachments"] = [
-                {
-                    "filename": attachment["filename"],
-                    "content": attachment["content"]
-                }
-                for attachment in fields["attachment"]
-            ]
-        else:
-            json_object["attachments"] = ""
->>>>>>> e50879d2
+
 
         # Issue links
         json_object["issuelinks"] = [
